--- conflicted
+++ resolved
@@ -1,11 +1,8 @@
 {
     "name": "QRadar",
     "id": "qradar",
-<<<<<<< HEAD
     "version": "1.2.1",
-=======
-    "version": "1.2.0",
->>>>>>> 9b1dc8d8
+
     "mapping": "QRadar Default Mappings",
     "types": [
         "alerts",
